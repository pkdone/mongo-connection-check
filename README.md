--- conflicted
+++ resolved
@@ -13,11 +13,6 @@
  * Max OS X (x86-64) <- NO LINK AVAILABLE YET
 
 These downloads are for the latest version of _mongo-connection-check_ (version __0.8.1__). For earlier versions, see this project's [releases page](https://github.com/pkdone/mongo-connection-check/releases)
-<<<<<<< HEAD
-=======
-
-TODO: add windows C++ dependecies: 
->>>>>>> 6d3fc615
 
 ## Checks Performed
 
